#!/usr/bin/env python
"""Tree manipulation script."""
import logging
import os

from scriptworker_client.aio import retry_async
from scriptworker_client.client import sync_main
from treescript.exceptions import CheckoutError, PushError, TreeScriptError
from treescript.l10n import l10n_bump
from treescript.merges import do_merge
from treescript.mercurial import checkout_repo, do_tagging, log_mercurial_version, log_outgoing, push, strip_outgoing, validate_robustcheckout_works
from treescript.merges import do_merge
from treescript.task import is_dry_run, task_action_types
from treescript.versionmanip import bump_version

log = logging.getLogger(__name__)

MERGE_ACTION_WORD = "merge_day"


async def perform_merge_actions(config, task, actions, repo_path):
    """Perform merge day related actions.

    This has different behaviour to other treescript actions:
    * Reporting on outgoing changesets has less meaning
    * Logging outgoing changesets can easily break with the volume and content of the diffs
    * We need to do more than just |hg push -r .| since we have two branches to update

    Args:
        config (dict): the running config
        task (dict): the running task
        actions (list): the actions to perform
        repo_path (str): the source directory to use.
    """
    log.info("Starting merge day operations")
    push_activity = await do_merge(config, task, repo_path)

    if should_push(task, actions, 0) and push_activity:
        log.info("%d branches to push", len(push_activity))
        for source_repo, revision in push_activity:
            print("pushing to", source_repo, revision)
<<<<<<< HEAD
            await push(
                config, task, repo_path, source_repo=source_repo, revision=revision
            )
=======
            await push(config, task, repo_path, source_repo=source_repo, revision=revision)
>>>>>>> 8303ace8


async def do_actions(config, task, actions, repo_path):
    """Perform the set of actions that treescript can perform.

    The actions happen in order, tagging, ver bump, then push

    Args:
        config (dict): the running config
        task (dict): the running task
        actions (list): the actions to perform
        repo_path (str): the source directory to use.
    """
    await checkout_repo(config, task, repo_path)

    # Split the action selection up due to complexity in do_actions
    # caused by different push behaviour, and action return values.
    if MERGE_ACTION_WORD in actions:
        await perform_merge_actions(config, task, actions, repo_path)

    num_changes = 0
    for action in actions:
        if action in ["tagging", "tag"]:
            num_changes += await do_tagging(config, task, repo_path)
        elif "version_bump" == action:
            num_changes += await bump_version(config, task, repo_path)
        elif "l10n_bump" == action:
            num_changes += await l10n_bump(config, task, repo_path)
        elif MERGE_ACTION_WORD == action:
            pass
        elif "push" == action:
            pass  # handled after log_outgoing
        else:
            raise NotImplementedError("Unexpected action")

    num_outgoing = await log_outgoing(config, task, repo_path)
    if num_outgoing != num_changes:
        raise TreeScriptError("Outgoing changesets don't match number of expected changesets!" " {} vs {}".format(num_outgoing, num_changes))

    if should_push(task, actions, num_changes):
        await push(config, task, repo_path)

    await strip_outgoing(config, task, repo_path)


def should_push(task, actions, num_changes):
    """Decide whether we should push based on task spec.

    Args:
        task (dict): The running task
        actions (list): The actions we must perform
        num_changes (int): The number of commits made, excluding merges.

    Returns:
        bool
    """
    if is_dry_run(task):
        log.info("Not pushing changes, dry_run was forced")
    elif "push" in actions:
        if num_changes or MERGE_ACTION_WORD in actions:
            return True
        else:
            log.info("No changes; skipping push.")
    else:
        log.info("Not pushing changes, lacking scopes")
    return False


# async_main {{{1
async def async_main(config, task):
    """Run all the vcs things.

    Args:
        config (dict): the running config.
        task (dict): the running task.

    """
    work_dir = config["work_dir"]
    repo_path = os.path.join(work_dir, "src")
    actions_to_perform = task_action_types(config, task)
    await log_mercurial_version(config)
    if not await validate_robustcheckout_works(config):
        raise TreeScriptError("Robustcheckout can't run on our version of hg, aborting")
    await retry_async(do_actions, args=(config, task, actions_to_perform, repo_path), retry_exceptions=(CheckoutError, PushError))
    log.info("Done!")


# config {{{1
def get_default_config(base_dir=None):
    """Create the default config to work from.

    Args:
        base_dir (str, optional): the directory above the `work_dir` and `artifact_dir`.
            If None, use `..`  Defaults to None.

    Returns:
        dict: the default configuration dict.

    """
    base_dir = base_dir or os.path.dirname(os.getcwd())
    default_config = {
        "work_dir": os.path.join(base_dir, "work_dir"),
        "hg": "hg",
        "schema_file": os.path.join(os.path.dirname(__file__), "data", "treescript_task_schema.json"),
    }
    return default_config


def main():
    """Start treescript."""
    return sync_main(async_main, default_config=get_default_config())


__name__ == "__main__" and main()<|MERGE_RESOLUTION|>--- conflicted
+++ resolved
@@ -39,13 +39,7 @@
         log.info("%d branches to push", len(push_activity))
         for source_repo, revision in push_activity:
             print("pushing to", source_repo, revision)
-<<<<<<< HEAD
-            await push(
-                config, task, repo_path, source_repo=source_repo, revision=revision
-            )
-=======
             await push(config, task, repo_path, source_repo=source_repo, revision=revision)
->>>>>>> 8303ace8
 
 
 async def do_actions(config, task, actions, repo_path):
