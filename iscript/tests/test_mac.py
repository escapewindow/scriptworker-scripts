#!/usr/bin/env python
# coding=utf-8
"""Test iscript.mac
"""
import asyncio
import os
import plistlib
from functools import partial

import arrow
import mock
import pexpect
import pytest

import iscript.mac as mac
from iscript.exceptions import InvalidNotarization, IScriptError, TimeoutError, UnknownAppDir
from scriptworker_client.utils import makedirs


# helpers {{{1
async def noop_async(*args, **kwargs):
    pass


async def fail_async(*args, **kwargs):
    raise IScriptError("fail_async exception")


def touch(path):
    parent_dir = os.path.dirname(path)
    makedirs(parent_dir)
    with open(path, "w"):
        pass


# App {{{1
def test_app():
    """``App`` attributes can be set, and ``check_required_attrs`` raises if
    the required attrs aren't set.

    """
    a = mac.App()
    assert a.orig_path == ""
    a.orig_path = "foo"
    assert a.orig_path == "foo"
    a.check_required_attrs(["orig_path"])
    with pytest.raises(IScriptError):
        a.check_required_attrs(["app_path"])


# tar helpers {{{1
@pytest.mark.parametrize(
    "path, expected, raises", (("foo/bar/target.tar.gz", "czf", False), ("foo/bar/target.tar.bz2", "cjf", False), ("foo/bar/target.tar.xz", None, True))
)
def test_get_tar_create_options(path, expected, raises):
    if raises:
        with pytest.raises(IScriptError):
            mac._get_tar_create_options(path)
    else:
        assert mac._get_tar_create_options(path) == expected


@pytest.mark.parametrize(
    "path, expected, raises",
    (("foo/bar/target.tar.gz", "foo/bar/target.pkg", False), ("foo/bar/target.tar.bz2", "foo/bar/target.pkg", False), ("foo/bar/target.tar.xz", None, True)),
)
def test_get_pkg_name_from_tarball(path, expected, raises):
    if raises:
        with pytest.raises(IScriptError):
            mac._get_pkg_name_from_tarball(path)
    else:
        assert mac._get_pkg_name_from_tarball(path) == expected


# set_app_path_and_name {{{1
def test_app_path_and_name(mocker):
    """``app_path_and_name`` sets the ``app_path`` and ``app_name`` if not
    already set.

    """

    def fake_get_app_dir(parent_dir):
        x = os.path.basename(parent_dir)
        return os.path.join(parent_dir, "{}.app".format(x))

    all_paths = [
        mac.App(parent_dir="foo/1"),
        mac.App(parent_dir="foo/2", app_path="foo/2/2.app"),
        mac.App(parent_dir="foo/3", app_path="foo/4/4.app", app_name="4.app"),
    ]
    mocker.patch.object(mac, "get_app_dir", new=fake_get_app_dir)
    expected = [["foo/1/1.app", "1.app"], ["foo/2/2.app", "2.app"], ["foo/4/4.app", "4.app"]]
    for app in all_paths:
        mac.set_app_path_and_name(app)
        assert [app.app_path, app.app_name] == expected.pop(0)


# get_bundle_executable {{{1
def test_get_bundle_executable(mocker):
    """``get_bundle_executable`` returns the CFBundleExecutable.

    """
    mocker.patch.object(plistlib, "readPlist", return_value={"CFBundleExecutable": "main"})
    assert mac.get_bundle_executable("foo") == "main"


# sign_geckodriver {{{1
@pytest.mark.parametrize("exists", (True, False))
@pytest.mark.asyncio
async def test_sign_geckodriver(exists, mocker, tmpdir):
    """Render ``sign_geckodriver`` noop and verify we have complete code coverage.

    """
    key_config = {"identity": "id", "signing_keychain": "keychain"}
    config = {"artifact_dir": os.path.join(tmpdir, "artifacts")}
    app = mac.App(
        orig_path=os.path.join(tmpdir, "cot/task1/public/build/geckodriver.tar.gz"),
        parent_dir=os.path.join(tmpdir, "0"),
        artifact_prefix=os.path.join("public/build"),
    )

    makedirs(app.parent_dir)
    if exists:
        touch(os.path.join(app.parent_dir, "geckodriver"))
    mocker.patch.object(mac, "run_command", new=noop_async)
    if exists:
        await mac.sign_geckodriver(config, key_config, [app])
    else:
        with pytest.raises(IScriptError):
            await mac.sign_geckodriver(config, key_config, [app])


# sign_app {{{1
@pytest.mark.parametrize("sign_with_entitlements,has_clearkey", ((True, True), (False, False)))
@pytest.mark.asyncio
async def test_sign_app(mocker, tmpdir, sign_with_entitlements, has_clearkey):
    """Render ``sign_app`` noop and verify we have complete code coverage.

    """
    key_config = {"identity": "id", "signing_keychain": "keychain", "sign_with_entitlements": sign_with_entitlements}
    entitlements_path = os.path.join(tmpdir, "entitlements")
    app_path = os.path.join(tmpdir, "foo.app")

    contents_dir = os.path.join(app_path, "Contents")
    dir1 = os.path.join(contents_dir, "MacOS")
    dir2 = os.path.join(dir1, "foo.app", "Contents", "MacOS")
    ignore_dir = os.path.join(contents_dir, "ignoreme")
    for dir_ in (dir1, dir2, ignore_dir):
        makedirs(dir_)
    for dir_ in (dir1, dir2):
        touch(os.path.join(dir_, "other"))
        touch(os.path.join(dir_, "main"))
    touch(os.path.join(contents_dir, "dont_sign"))
    if has_clearkey:
        dir_ = os.path.join(contents_dir, "Resources/gmp-clearkey/0.1")
        file_ = "libclearkey.dylib"
        makedirs(dir_)
        touch(os.path.join(dir_, file_))
    mocker.patch.object(mac, "run_command", new=noop_async)
    mocker.patch.object(mac, "get_bundle_executable", return_value="main")
    await mac.sign_app(key_config, app_path, entitlements_path)


# verify_app_signature {{{1
@pytest.mark.asyncio
async def test_verify_app_signature_noop(mocker):
    """``verify_app_signature`` is noop when ``verify_mac_signature`` is False."""

    key_config = {"verify_mac_signature": False}
    # If we actually run_command, raise to show we're doing too much
    mocker.patch.object(mac, "run_command", new=fail_async)
    await mac.verify_app_signature(key_config, mac.App())


# unlock_keychain {{{1
def fake_spawn(val, *args, **kwargs):
    return val


@pytest.mark.parametrize("results", ([1, 0], [0]))
@pytest.mark.asyncio
async def test_unlock_keychain_successful(results, mocker):
    """Mock a successful keychain unlock.

    """

    async def fake_expect(*args, **kwargs):
        return results.pop(0)

    child = mocker.Mock()
    child.expect = fake_expect
    child.exitstatus = 0
    child.signalstatus = None
    mocker.patch.object(pexpect, "spawn", new=partial(fake_spawn, child))
    await mac.unlock_keychain("x", "y")


@pytest.mark.asyncio
async def test_unlock_keychain_timeout(mocker):
    """``unlock_keychain`` raises a ``TimeoutError`` on pexpect timeout.

    """

    async def fake_expect(*args, **kwargs):
        raise pexpect.exceptions.TIMEOUT("foo")

    child = mocker.Mock()
    child.expect = fake_expect
    child.exitstatus = 0
    child.signalstatus = None
    mocker.patch.object(pexpect, "spawn", new=partial(fake_spawn, child))
    with pytest.raises(TimeoutError):
        await mac.unlock_keychain("x", "y")


@pytest.mark.asyncio
async def test_unlock_keychain_failure(mocker):
    """``unlock_keychain`` throws an ``IScriptError`` on non-zero exit status.

    """
    results = [0]

    async def fake_expect(*args, **kwargs):
        return results.pop(0)

    child = mocker.Mock()
    child.expect = fake_expect
    child.exitstatus = 1
    child.signalstatus = None
    mocker.patch.object(pexpect, "spawn", new=partial(fake_spawn, child))
    with pytest.raises(IScriptError):
        await mac.unlock_keychain("x", "y")


# get_app_dir {{{1
@pytest.mark.parametrize("apps, raises", (([], True), (["foo.app"], False), (["foo.notanapp"], True), (["one.app", "two.app"], True)))
def test_get_app_dir(tmpdir, apps, raises):
    """``get_app_dir`` returns the single ``.app`` dir in ``parent_dir``, and
    raises ``UnknownAppDir`` if there is greater or fewer than one ``.app``.

    """
    for app in apps:
        os.makedirs(os.path.join(tmpdir, app))

    if raises:
        with pytest.raises(UnknownAppDir):
            mac.get_app_dir(tmpdir)
    else:
        assert mac.get_app_dir(tmpdir) == os.path.join(tmpdir, apps[0])


# get_app_paths {{{1
@pytest.mark.parametrize(
    "path, expected, raises", (("public/build/foo", "public/", False), ("releng/partner/bar", "releng/partner/", False), ("unknown/prefix/baz", None, True))
)
def test_get_artifact_prefix(path, expected, raises):
    """``_get_artifact_prefix`` returns the known prefix of the artifact path,
    or raises ``IScriptError`` if the prefix is unknown.

    """
    if raises:
        with pytest.raises(IScriptError):
            mac._get_artifact_prefix(path)
    else:
        assert mac._get_artifact_prefix(path) == expected


def test_get_app_paths():
    """``get_app_paths`` creates ``App`` objects with ``orig_path`` set to
    the cot-downloaded artifact paths.

    """
    config = {"work_dir": "work"}
    task = {
        "payload": {
            "upstreamArtifacts": [
                {"paths": ["public/foo"], "taskId": "task1", "formats": ["macapp"]},
                {"paths": ["public/bar", "public/baz"], "taskId": "task2", "formats": ["macapp"]},
            ]
        }
    }
    paths = []
    apps = mac.get_app_paths(config, task)
    for app in apps:
        assert isinstance(app, mac.App)
        paths.append(app.orig_path)
    assert paths == ["work/cot/task1/public/foo", "work/cot/task2/public/bar", "work/cot/task2/public/baz"]


# extract_all_apps {{{1
@pytest.mark.parametrize(
    "suffix, command, raises",
    (
        ("dmg", os.path.join(os.path.dirname(os.path.dirname(__file__)), "src", "iscript", "data", "unpack-diskimage"), False),
        ("tar.gz", "tar", False),
        ("tar.bz2", "tar", False),
        ("unknown_ext", None, True),
    ),
)
@pytest.mark.asyncio
async def test_extract_all_apps(mocker, tmpdir, suffix, command, raises):
    """``extract_all_apps`` creates ``parent_dir`` and raises if any tar command
    fails. The ``run_command`` calls all start with a commandline that calls
    ``tar``.

    """

    async def fake_run_command(*args, **kwargs):
        assert args[0][0] == command
        if raises:
            raise IScriptError("foo")

    mocker.patch.object(mac, "run_command", new=fake_run_command)
    work_dir = os.path.join(str(tmpdir), "work")
    config = {"work_dir": work_dir, "dmg_prefix": "test"}
    all_paths = [
        mac.App(orig_path=os.path.join(work_dir, f"orig1.{suffix}")),
        mac.App(orig_path=os.path.join(work_dir, f"orig2.{suffix}")),
        mac.App(orig_path=os.path.join(work_dir, f"orig3.{suffix}")),
    ]
    if raises:
        with pytest.raises(IScriptError):
            await mac.extract_all_apps(config, all_paths)
    else:
        await mac.extract_all_apps(config, all_paths)
        for i in ("0", "1", "2"):
            assert os.path.isdir(os.path.join(work_dir, i))


# create_all_notarization_zipfiles {{{1
@pytest.mark.parametrize("raises", (True, False))
@pytest.mark.asyncio
async def test_create_all_notarization_zipfiles(mocker, tmpdir, raises):
    """``create_all_notarization_zipfiles`` calls ``zip -r``, and raises on failure.

    """

    async def fake_run_command(*args, **kwargs):
        assert args[0][0:2] == ["zip", "-r"]
        if raises:
            raise IScriptError("foo")

    mocker.patch.object(mac, "run_command", new=fake_run_command)
    all_paths = []
    work_dir = str(tmpdir)
    for i in range(3):
        parent_dir = os.path.join(work_dir, str(i))
        app_name = "fx {}.app".format(str(i))
        app_path = os.path.join(parent_dir, app_name)
        all_paths.append(mac.App(parent_dir=parent_dir, app_name=app_name, app_path=app_path))

    if raises:
        with pytest.raises(IScriptError):
            await mac.create_all_notarization_zipfiles(all_paths, ["app_path"])
    else:
        await mac.create_all_notarization_zipfiles(all_paths, ["app_path"])


# create_one_notarization_zipfile {{{1
@pytest.mark.parametrize("raises", (True, False))
@pytest.mark.asyncio
async def test_create_one_notarization_zipfile(mocker, tmpdir, raises):
    """``create_one_notarization_zipfile`` calls the expected cmdline, and raises on
    failure.

    """
    work_dir = str(tmpdir)

    async def fake_run_command(*args, **kwargs):
        assert args[0] == ["zip", "-r", os.path.join(work_dir, "app_path.zip"), "0/0.app", "1/1.app", "2/2.app"]
        if raises:
            raise IScriptError("foo")

    mocker.patch.object(mac, "run_command", new=fake_run_command)
    all_paths = []
    for i in range(3):
        all_paths.append(mac.App(app_path=os.path.join(work_dir, str(i), "{}.app".format(i))))
    if raises:
        with pytest.raises(IScriptError):
            await mac.create_one_notarization_zipfile(work_dir, all_paths)
    else:
        await mac.create_one_notarization_zipfile(work_dir, all_paths)


# sign_all_apps {{{1
@pytest.mark.parametrize("raises", (True, False))
@pytest.mark.asyncio
async def test_sign_all_apps(mocker, tmpdir, raises):
    """``sign_all_apps`` calls ``sign`` and raises on failure.

    """
    key_config = {"x": "y", "signing_keychain": "keychain", "keychain_password": "password"}
    config = {}
    entitlements_path = "fake_entitlements_path"
    work_dir = str(tmpdir)
    all_paths = []
    app_paths = []
    for i in range(3):
        app_path = "{}.app".format(str(i))
        app_paths.append(app_path)
        all_paths.append(mac.App(parent_dir=os.path.join(work_dir, str(i)), app_path=app_path))

    async def fake_sign(arg1, arg2, arg3):
        assert arg1 == key_config
        assert arg2 in app_paths
        assert arg3 == entitlements_path
        if raises:
            raise IScriptError("foo")

    mocker.patch.object(mac, "set_app_path_and_name", return_value=None)
    mocker.patch.object(mac, "sign_app", new=fake_sign)
    mocker.patch.object(mac, "unlock_keychain", new=noop_async)
    mocker.patch.object(mac, "verify_app_signature", new=noop_async)
    mocker.patch.object(mac, "sign_widevine_dir", new=noop_async)
    if raises:
        with pytest.raises(IScriptError):
            await mac.sign_all_apps(config, key_config, entitlements_path, all_paths)
    else:
        await mac.sign_all_apps(config, key_config, entitlements_path, all_paths)


# get_bundle_id {{{1
@pytest.mark.parametrize("counter", (None, 3))
def test_get_bundle_id(mocker, counter):
    """``get_bundle_id`` returns a unique bundle id

    """
    now = mock.MagicMock()
    now.timestamp = 51
    now.microsecond = 50
    mocker.patch.object(arrow, "utcnow", return_value=now)
    base = "org.foo.base"
    expected = base
    expected = "{}.{}.{}".format(expected, now.timestamp, now.microsecond)
    if counter:
        expected = "{}.{}".format(expected, counter)
    assert mac.get_bundle_id(base, counter=counter) == expected


# get_uuid_from_log {{{1
@pytest.mark.parametrize(
    "uuid, raises",
    (
        ("07307e2c-db26-494c-8630-cfa239d4b86b", False),
        ("d4d31c49-c075-4ea1-bb7f-150c74f608e1", False),
        ("d4d31c49-c075-4ea1-bb7f-150c74f608e1", "missing file"),
        ("%%%%\\\\=", "missing uuid"),
    ),
)
def test_get_uuid_from_log(tmpdir, uuid, raises):
    """``get_uuid_from_log`` returns the correct uuid from the logfile if present.
    It raises if it has problems finding the uuid in the log.

    """
    log_path = os.path.join(str(tmpdir), "log")
    if raises != "missing file":
        with open(log_path, "w") as fh:
            fh.write("foo\nbar\nbaz\n RequestUUID = {} \nblah\n".format(uuid))
    if raises:
        with pytest.raises(IScriptError):
            mac.get_uuid_from_log(log_path)
    else:
        assert mac.get_uuid_from_log(log_path) == uuid


# get_notarization_status_from_log {{{1
@pytest.mark.parametrize(
    "has_log, status, expected", ((True, "invalid", "invalid"), (True, "success", "success"), (True, "unknown", None), (False, None, None))
)
def test_get_notarization_status_from_log(tmpdir, has_log, status, expected):
    """``get_notarization_status_from_log`` finds a valid status in the log
    and returns it. If there is a problem or missing/unknown status, it
    returns ``None``.

    """
    log_path = os.path.join(str(tmpdir), "log")
    if has_log:
        with open(log_path, "w") as fh:
            fh.write("foo\nbar\nbaz\n Status: {} \nblah\n".format(status))
    assert mac.get_notarization_status_from_log(log_path) == expected


# wrap_notarization_with_sudo {{{1
@pytest.mark.parametrize("raises", (True, False))
@pytest.mark.asyncio
async def test_wrap_notarization_with_sudo(mocker, tmpdir, raises):
    """``wrap_notarization_with_sudo`` chunks its requests into one concurrent
    request per each of the ``local_notarization_accounts``. It doesn't log
    the password.

    """
    futures_len = [3, 3, 2]
    pw = "test_apple_password"

    async def fake_retry_async(_, args, kwargs, **kw):
        cmd = args[0]
        end = len(cmd) - 1
        assert cmd[0] == "sudo"
        log_cmd = kwargs["log_cmd"]
        assert cmd[0:end] == log_cmd[0:end]
        assert cmd[end] != log_cmd[end]
        assert cmd[end] == pw
        assert log_cmd[end].replace("*", "") == ""

    async def fake_raise_future_exceptions(futures, **kwargs):
        """``raise_future_exceptions`` mocker."""

        await asyncio.wait(futures)
        assert len(futures) == futures_len.pop(0)
        if raises:
            raise IScriptError("foo")

    def fake_get_uuid_from_log(path):
        return path

    work_dir = str(tmpdir)
    config = {"local_notarization_accounts": ["acct0", "acct1", "acct2"]}
    key_config = {
        "base_bundle_id": "org.iscript.test",
        "apple_notarization_account": "test_apple_account",
        "apple_notarization_password": pw,
        "apple_asc_provider": "apple_asc_provider",
    }
    all_paths = []
    expected = {}
    # Let's create 8 apps, with 3 sudo accounts, so we expect batches of 3, 3, 2
    for i in range(8):
        parent_dir = os.path.join(work_dir, str(i))
        notarization_log_path = f"{parent_dir}-notarization.log"
        all_paths.append(mac.App(parent_dir=parent_dir, zip_path=os.path.join(parent_dir, "{}.zip".format(i))))
        expected[notarization_log_path] = notarization_log_path

    mocker.patch.object(mac, "retry_async", new=fake_retry_async)
    mocker.patch.object(mac, "raise_future_exceptions", new=fake_raise_future_exceptions)
    mocker.patch.object(mac, "get_uuid_from_log", new=fake_get_uuid_from_log)
    if raises:
        with pytest.raises(IScriptError):
            await mac.wrap_notarization_with_sudo(config, key_config, all_paths)
    else:
        assert await mac.wrap_notarization_with_sudo(config, key_config, all_paths) == expected


# notarize_no_sudo {{{1
@pytest.mark.parametrize("raises", (True, False))
@pytest.mark.asyncio
async def test_notarize_no_sudo(mocker, tmpdir, raises):
    """``notarize_no_sudo`` creates a single request to notarize that doesn't
    log the password.

    """
    pw = "test_apple_password"

    async def fake_retry_async(_, args, kwargs, **kw):
        cmd = args[0]
        end = len(cmd) - 1
        assert cmd[0] == "xcrun"
        log_cmd = kwargs["log_cmd"]
        assert cmd[0:end] == log_cmd[0:end]
        assert cmd[end] != log_cmd[end]
        assert cmd[end] == pw
        assert log_cmd[end].replace("*", "") == ""
        if raises:
            raise IScriptError("foo")

    def fake_get_uuid_from_log(path):
        return path

    work_dir = str(tmpdir)
    zip_path = os.path.join(work_dir, "zip_path")
    log_path = os.path.join(work_dir, "notarization.log")
    key_config = {
        "base_bundle_id": "org.iscript.test",
        "apple_notarization_account": "test_apple_account",
        "apple_notarization_password": pw,
        "apple_asc_provider": "apple_asc_provider",
    }
    expected = {log_path: log_path}

    mocker.patch.object(mac, "retry_async", new=fake_retry_async)
    mocker.patch.object(mac, "get_uuid_from_log", new=fake_get_uuid_from_log)
    if raises:
        with pytest.raises(IScriptError):
            await mac.notarize_no_sudo(work_dir, key_config, zip_path)
    else:
        assert await mac.notarize_no_sudo(work_dir, key_config, zip_path) == expected


# poll_notarization_uuid {{{1
@pytest.mark.parametrize(
    "statuses, exception",
    (
        (["success"], None),
        ([None, "success"], None),
        ([None], IScriptError),
        (["invalid"], InvalidNotarization),
        ([None, None, None, None, None, None, None, None, None, None, None], TimeoutError),
    ),
)
@pytest.mark.asyncio
async def test_poll_notarization_uuid(mocker, tmpdir, statuses, exception):
    """``poll_notarization_uuid``: returns ``None`` on success; raises a
    ``TimeoutError`` on timeout; raises ``IScriptError`` on failure; and raises
    ``InvalidNotarization`` on ``invalid`` status from Apple. Also, it doesn't
    log passwords.

    """
    pw = "test_apple_password"

    async def fake_retry_async(_, args, kwargs, **kw):
        cmd = args[0]
        end = len(cmd) - 1
        assert cmd[0] == "xcrun"
        log_cmd = kwargs["log_cmd"]
        assert cmd[0:end] == log_cmd[0:end]
        assert cmd[end] != log_cmd[end]
        assert cmd[end] == pw
        assert log_cmd[end].replace("*", "") == ""
        if exception is IScriptError:
            raise IScriptError("foo")

    def fake_get_notarization_status_from_log(path):
        status = statuses.pop(0)
        return status

    mocker.patch.object(mac, "retry_async", new=fake_retry_async)
    mocker.patch.object(mac, "get_notarization_status_from_log", new=fake_get_notarization_status_from_log)
    if exception:
        with pytest.raises(exception):
            await mac.poll_notarization_uuid("uuid", "user", pw, 0.5, "/dev/null", sleep_time=0.1)
    else:
        assert await mac.poll_notarization_uuid("uuid", "user", pw, 1, "/dev/null", sleep_time=0.1) is None


# poll_all_notarization_status {{{1
@pytest.mark.parametrize(
    "poll_uuids, raises", (({"uuid": "log_path"}, True), ({"uuid": "log_path"}, False), ({"uuid1": "log_path1", "uuid2": "log_path2"}, False))
)
@pytest.mark.asyncio
async def test_poll_all_notarization_status(mocker, tmpdir, poll_uuids, raises):
    """```poll_all_notarization_status`` concurrently runs a number of
    ``poll_notarization_uuid`` calls, and raises if any of those calls raise.

    """

    async def fake_raise_future_exceptions(futures):
        await asyncio.wait(futures)
        assert len(futures) == len(poll_uuids)
        if raises:
            raise IScriptError("foo")

    key_config = {
        "apple_notarization_account": "test_apple_account",
        "apple_notarization_password": "test_apple_password",
        "apple_asc_provider": "apple_asc_provider",
        "notarization_poll_timeout": 1,
    }

    mocker.patch.object(mac, "raise_future_exceptions", new=fake_raise_future_exceptions)
    mocker.patch.object(mac, "poll_notarization_uuid", new=noop_async)
    if raises:
        with pytest.raises(IScriptError):
            await mac.poll_all_notarization_status(key_config, poll_uuids)

    else:
        assert await mac.poll_all_notarization_status(key_config, poll_uuids) is None


# staple_notarization {{{1
@pytest.mark.parametrize("raises", (True, False))
@pytest.mark.asyncio
async def test_staple_notarization(mocker, raises):
    """``staple_notarization`` runs stapling concurrently for each ``App``, and raises
    any exceptions hit along the way.

    """

    async def fake_retry_async(*args, **kwargs):
        assert kwargs["args"][0][0] == "xcrun"
        if raises:
            raise IScriptError("foo")

    all_paths = []
    for i in range(3):
        parent_dir = str(i)
        app_name = f"{i}.app"
        app_path = os.path.join(parent_dir, app_name)
        all_paths.append(mac.App(parent_dir=parent_dir, app_name=app_name, app_path=app_path))
    mocker.patch.object(mac, "retry_async", new=fake_retry_async)
    if raises:
        with pytest.raises(IScriptError):
            await mac.staple_notarization(all_paths)
    else:
        assert await mac.staple_notarization(all_paths) is None


# tar_apps {{{1
@pytest.mark.parametrize("raises, artifact_prefix", ((True, "public/"), (False, "public/"), (False, "releng/partner/")))
@pytest.mark.asyncio
async def test_tar_apps(mocker, tmpdir, raises, artifact_prefix):
    """``tar_apps`` runs tar concurrently for each ``App``, creating the
    app ``target_tar_path``s, and raises any exceptions hit along the way.

    """

    async def fake_raise_future_exceptions(futures):
        await asyncio.wait(futures)
        if raises:
            raise IScriptError("foo")

    work_dir = os.path.join(tmpdir, "work")
    config = {"artifact_dir": os.path.join(tmpdir, "artifact")}
    all_paths = []
    expected = []
    for i in range(3):
        parent_dir = os.path.join(work_dir, str(i))
        app_name = "{}.app".format(i)
        makedirs(parent_dir)
        # touch parent_dir/app_name
        with open(os.path.join(parent_dir, app_name), "w") as fh:
            fh.write("foo")
        orig_path = os.path.join(work_dir, "cot", "foo", artifact_prefix, "build", str(i), f"{i}.tar.gz")
        # overload pkg_path to track i
        all_paths.append(
            mac.App(
                parent_dir=parent_dir,
                app_name=app_name,
                app_path=os.path.join(parent_dir, app_name),
                artifact_prefix=artifact_prefix,
                orig_path=orig_path,
                pkg_path=str(i),
            )
        )
        expected.append(os.path.join(config["artifact_dir"], artifact_prefix, "build", "{}/{}.tar.gz".format(i, i)))

    mocker.patch.object(mac, "run_command", new=noop_async)
    mocker.patch.object(mac, "raise_future_exceptions", new=fake_raise_future_exceptions)
    if raises:
        with pytest.raises(IScriptError):
            await mac.tar_apps(config, all_paths)
    else:
        assert await mac.tar_apps(config, all_paths) is None
        assert [x.target_tar_path for x in all_paths] == expected
        for path in expected:
            assert os.path.isdir(os.path.dirname(path))


# create_pkg_files {{{1
@pytest.mark.parametrize("pkg_cert_id, raises", ((None, True), (None, False), ("pkg.cert", False)))
@pytest.mark.asyncio
async def test_create_pkg_files(mocker, pkg_cert_id, raises):
    """``create_pkg_files`` runs pkgbuild concurrently for each ``App``, and
    raises any exceptions hit along the way.

    """

    async def fake_run_command(cmd, **kwargs):
        assert cmd[0:1] == ["pkgbuild"]
        if raises:
            raise IScriptError("foo")

    key_config = {"pkg_cert_id": pkg_cert_id, "signing_keychain": "signing.keychain"}
    config = {"concurrency_limit": 2}
    all_paths = []
    for i in range(3):
        all_paths.append(mac.App(app_path="foo/{}/{}.app".format(i, i), parent_dir="foo/{}".format(i)))
    mocker.patch.object(mac, "run_command", new=fake_run_command)
    if raises:
        with pytest.raises(IScriptError):
            await mac.create_pkg_files(config, key_config, all_paths)
    else:
        assert await mac.create_pkg_files(config, key_config, all_paths) is None


# copy_pkgs_to_artifact_dir {{{1
@pytest.mark.parametrize("artifact_prefix", ("public/", "releng/partner/"))
@pytest.mark.asyncio
async def test_copy_pkgs_to_artifact_dir(tmpdir, artifact_prefix):
    """``copy_pkgs_to_artifact_dir`` creates all needed parent directories and
    copies pkg artifacts successfully.

    """
    num_pkgs = 3
    work_dir = os.path.join(str(tmpdir), "work")
    artifact_dir = os.path.join(str(tmpdir), "artifact")
    config = {"artifact_dir": artifact_dir, "work_dir": work_dir}
    all_paths = []
    expected_paths = []
    for i in range(num_pkgs):
        app = mac.App(
            pkg_path=os.path.join(work_dir, str(i), "target.pkg".format(i)),
            artifact_prefix=artifact_prefix,
            orig_path=os.path.join(work_dir, f"cot/taskId/{artifact_prefix}build/{i}/target-{i}.tar.gz"),
        )
        expected_path = os.path.join(artifact_dir, f"{artifact_prefix}build/{i}/target-{i}.pkg")
        expected_paths.append(expected_path)
        makedirs(os.path.dirname(app.pkg_path))
        with open(app.pkg_path, "w") as fh:
            fh.write(expected_path)
        all_paths.append(app)

    await mac.copy_pkgs_to_artifact_dir(config, all_paths)
    for i in range(num_pkgs):
        expected_path = expected_paths[i]
        assert os.path.exists(expected_path)
        assert expected_path == all_paths[i].target_pkg_path
        with open(expected_path) as fh:
            assert fh.read() == expected_path


# copy_xpis_to_artifact_dir {{{1
@pytest.mark.parametrize("artifact_prefix", ("public/", "releng/partner/"))
@pytest.mark.asyncio
async def test_copy_xpis_to_artifact_dir(tmpdir, artifact_prefix):
    """``copy_xpis_to_artifact_dir`` creates all needed parent directories and
    copies xpi artifacts successfully.

    """
    num_xpis = 3
    work_dir = os.path.join(str(tmpdir), "work")
    artifact_dir = os.path.join(str(tmpdir), "artifact")
    config = {"artifact_dir": artifact_dir, "work_dir": work_dir}
    all_paths = []
    expected_paths = []
    for i in range(num_xpis):
        app = mac.App(artifact_prefix=artifact_prefix, orig_path=os.path.join(work_dir, f"cot/taskId/{artifact_prefix}build/{i}/target-{i}.xpi"))
        expected_path = os.path.join(artifact_dir, f"{artifact_prefix}build/{i}/target-{i}.xpi")
        expected_paths.append(expected_path)
        makedirs(os.path.dirname(app.orig_path))
        with open(app.orig_path, "w") as fh:
            fh.write(expected_path)
        all_paths.append(app)

    await mac.copy_xpis_to_artifact_dir(config, all_paths)
    for i in range(num_xpis):
        expected_path = expected_paths[i]
        assert os.path.exists(expected_path)
        with open(expected_path) as fh:
            assert fh.read() == expected_path


# download_entitlements_file {{{1
@pytest.mark.parametrize(
    "url, use_entitlements, raises, expected",
    (("foo", True, False, "work/browser.entitlements.txt"), ("foo", False, False, None), (None, True, KeyError, None)),
)
@pytest.mark.asyncio
async def test_download_entitlements_file(url, use_entitlements, raises, expected, mocker):
    """``download_entitlements_file`` downloads the specified entitlements-url
    and returns the path. If no entitlements-url is specified, it returns
    ``None``.

    """
    mocker.patch.object(mac, "retry_async", new=noop_async)
    config = {"work_dir": "work"}
    task = {"payload": {}}
    key_config = {"sign_with_entitlements": use_entitlements}
    if url:
        task["payload"]["entitlements-url"] = url
    if raises:
        with pytest.raises(raises):
            await mac.download_entitlements_file(config, key_config, task)
    else:
        assert await mac.download_entitlements_file(config, key_config, task) == expected


# sign_behavior {{{1
@pytest.mark.asyncio
@pytest.mark.parametrize("use_langpack", (False, True))
async def test_sign_behavior(mocker, tmpdir, use_langpack):
    """Mock ``sign_behavior`` for full line coverage."""

    artifact_dir = os.path.join(str(tmpdir), "artifact")
    work_dir = os.path.join(str(tmpdir), "work")
    config = {
        "artifact_dir": artifact_dir,
        "work_dir": work_dir,
        "local_notarization_accounts": ["acct0", "acct1", "acct2"],
        "mac_config": {
            "dep": {
                "notarize_type": "",
                "signing_keychain": "keychain_path",
                "sign_with_entitlements": False,
                "base_bundle_id": "org.test",
                "identity": "id",
                "keychain_password": "keychain_password",
                "pkg_cert_id": "cert_id",
                "apple_notarization_account": "apple_account",
                "apple_notarization_password": "apple_password",
                "apple_asc_provider": "apple_asc_provider",
                "notarization_poll_timeout": 2,
            }
        },
    }

    task = {
        "payload": {
            "upstreamArtifacts": [
                {"taskId": "task1", "formats": ["macapp"], "paths": ["public/build/1/target.tar.gz", "public/build/2/target.tar.gz"]},
                {"taskId": "task2", "paths": ["public/build/3/target.tar.gz"], "formats": ["macapp"]},
            ]
        }
    }
    if use_langpack:
        mocker.patch.object(mac, "sign_langpacks", new=noop_async)
        task["payload"]["upstreamArtifacts"].append({"taskId": "task3", "formats": ["autograph_langpack"], "paths": ["public/build3/target.langpack.xpi"]})

    mocker.patch.object(os, "listdir", return_value=[])
    mocker.patch.object(mac, "run_command", new=noop_async)
    mocker.patch.object(mac, "unlock_keychain", new=noop_async)
    mocker.patch.object(mac, "get_bundle_executable", return_value="bundle_executable")
    mocker.patch.object(mac, "get_app_dir", return_value=os.path.join(work_dir, "foo/bar.app"))
    mocker.patch.object(mac, "get_key_config", return_value=config["mac_config"]["dep"])
    mocker.patch.object(mac, "sign_widevine_dir", new=noop_async)
    await mac.sign_behavior(config, task)


# sign_and_pkg_behavior {{{1
@pytest.mark.asyncio
@pytest.mark.parametrize("use_langpack", (False, True))
async def test_sign_and_pkg_behavior(mocker, tmpdir, use_langpack):
    """Mock ``sign_and_pkg_behavior`` for full line coverage."""

    artifact_dir = os.path.join(str(tmpdir), "artifact")
    work_dir = os.path.join(str(tmpdir), "work")
    config = {
        "artifact_dir": artifact_dir,
        "work_dir": work_dir,
        "local_notarization_accounts": ["acct0", "acct1", "acct2"],
        "mac_config": {
            "dep": {
                "notarize_type": "",
                "signing_keychain": "keychain_path",
                "sign_with_entitlements": False,
                "base_bundle_id": "org.test",
                "identity": "id",
                "keychain_password": "keychain_password",
                "pkg_cert_id": "cert_id",
                "apple_notarization_account": "apple_account",
                "apple_notarization_password": "apple_password",
                "apple_asc_provider": "apple_asc_provider",
                "notarization_poll_timeout": 2,
            }
        },
    }

    task = {
        "payload": {
            "upstreamArtifacts": [
                {
                    "taskId": "task1",
                    "formats": ["macapp", "autograph_widevine", "autograph_omnija"],
                    "paths": ["public/build/1/target.tar.gz", "public/build/2/target.tar.gz"],
                },
                {"taskId": "task2", "paths": ["public/build/3/target.tar.gz"], "formats": ["macapp", "widevine", "omnija"]},
            ]
        }
    }
    if use_langpack:
        mocker.patch.object(mac, "sign_langpacks", new=noop_async)
        task["payload"]["upstreamArtifacts"].append({"taskId": "task3", "formats": ["autograph_langpack"], "paths": ["public/build3/target.langpack.xpi"]})

    mocker.patch.object(os, "listdir", return_value=[])
    mocker.patch.object(mac, "run_command", new=noop_async)
    mocker.patch.object(mac, "unlock_keychain", new=noop_async)
    mocker.patch.object(mac, "get_bundle_executable", return_value="bundle_executable")
    mocker.patch.object(mac, "get_app_dir", return_value=os.path.join(work_dir, "foo/bar.app"))
    mocker.patch.object(mac, "copy_pkgs_to_artifact_dir", new=noop_async)
    mocker.patch.object(mac, "get_key_config", return_value=config["mac_config"]["dep"])
    mocker.patch.object(mac, "sign_omnija_with_autograph", new=noop_async)
    mocker.patch.object(mac, "sign_widevine_dir", new=noop_async)
    await mac.sign_and_pkg_behavior(config, task)


# notarize_behavior {{{1
@pytest.mark.parametrize("notarize_type,use_langpack", zip(("multi_account", "single_account", "single_zip"), (False, True)))
@pytest.mark.asyncio
async def test_notarize_behavior(mocker, tmpdir, notarize_type, use_langpack):
    """Mock ``notarize_behavior`` for full line coverage."""

    artifact_dir = os.path.join(str(tmpdir), "artifact")
    work_dir = os.path.join(str(tmpdir), "work")
    config = {
        "artifact_dir": artifact_dir,
        "work_dir": work_dir,
        "local_notarization_accounts": ["acct0", "acct1", "acct2"],
        "mac_config": {
            "dep": {
                "notarize_type": notarize_type,
                "signing_keychain": "keychain_path",
                "sign_with_entitlements": False,
                "base_bundle_id": "org.test",
                "identity": "id",
                "keychain_password": "keychain_password",
                "pkg_cert_id": "cert_id",
                "apple_notarization_account": "apple_account",
                "apple_notarization_password": "apple_password",
                "apple_asc_provider": "apple_asc_provider",
                "notarization_poll_timeout": 2,
            }
        },
    }

    task = {
        "payload": {
            "upstreamArtifacts": [
                {"taskId": "task1", "formats": ["macapp", "widevine"], "paths": ["public/build/1/target.tar.gz", "public/build/2/target.tar.gz"]},
                {"taskId": "task2", "paths": ["public/build/3/target.tar.gz"], "formats": ["macapp", "widevine"]},
            ]
        }
    }
    if use_langpack:
        mocker.patch.object(mac, "sign_langpacks", new=noop_async)
        task["payload"]["upstreamArtifacts"].append({"taskId": "task3", "formats": ["autograph_langpack"], "paths": ["public/build3/target.langpack.xpi"]})

    mocker.patch.object(os, "listdir", return_value=[])
    mocker.patch.object(mac, "run_command", new=noop_async)
    mocker.patch.object(mac, "unlock_keychain", new=noop_async)
    mocker.patch.object(mac, "get_bundle_executable", return_value="bundle_executable")
    mocker.patch.object(mac, "poll_notarization_uuid", new=noop_async)
    mocker.patch.object(mac, "get_app_dir", return_value=os.path.join(work_dir, "foo/bar.app"))
    mocker.patch.object(mac, "get_notarization_status_from_log", return_value=None)
    mocker.patch.object(mac, "get_uuid_from_log", return_value="uuid")
    mocker.patch.object(mac, "copy_pkgs_to_artifact_dir", new=noop_async)
    mocker.patch.object(mac, "get_key_config", return_value=config["mac_config"]["dep"])
    mocker.patch.object(mac, "sign_widevine_dir", new=noop_async)
    await mac.notarize_behavior(config, task)


# notarize_1_behavior {{{1
@pytest.mark.parametrize("notarize_type,use_langpack", zip(("multi_account", "single_account", "single_zip"), (False, True, False)))
@pytest.mark.asyncio
async def test_notarize_1_behavior(mocker, tmpdir, notarize_type, use_langpack):
    """Mock ``notarize_behavior`` for full line coverage."""

    artifact_dir = os.path.join(str(tmpdir), "artifact")
    work_dir = os.path.join(str(tmpdir), "work")
    config = {
        "artifact_dir": artifact_dir,
        "work_dir": work_dir,
        "local_notarization_accounts": ["acct0", "acct1", "acct2"],
        "mac_config": {
            "dep": {
                "notarize_type": notarize_type,
                "signing_keychain": "keychain_path",
                "sign_with_entitlements": False,
                "base_bundle_id": "org.test",
                "identity": "id",
                "keychain_password": "keychain_password",
                "pkg_cert_id": "cert_id",
                "apple_notarization_account": "apple_account",
                "apple_notarization_password": "apple_password",
                "apple_asc_provider": "apple_asc_provider",
                "notarization_poll_timeout": 2,
            }
        },
    }

    task = {
        "payload": {
            "upstreamArtifacts": [
                {"taskId": "task1", "formats": ["macapp", "widevine"], "paths": ["public/build/1/target.tar.gz", "public/build/2/target.tar.gz"]},
                {"taskId": "task2", "paths": ["public/build/3/target.tar.gz"], "formats": ["macapp", "widevine"]},
            ]
        }
    }
    if use_langpack:
        mocker.patch.object(mac, "sign_langpacks", new=noop_async)
        task["payload"]["upstreamArtifacts"].append({"taskId": "task3", "formats": ["autograph_langpack"], "paths": ["public/build3/target.langpack.xpi"]})

    mocker.patch.object(os, "listdir", return_value=[])
    mocker.patch.object(mac, "run_command", new=noop_async)
    mocker.patch.object(mac, "unlock_keychain", new=noop_async)
    mocker.patch.object(mac, "get_bundle_executable", return_value="bundle_executable")
    mocker.patch.object(mac, "get_app_dir", return_value=os.path.join(work_dir, "foo/bar.app"))
    mocker.patch.object(mac, "get_uuid_from_log", return_value="uuid")
    mocker.patch.object(mac, "copy_pkgs_to_artifact_dir", new=noop_async)
    mocker.patch.object(mac, "get_key_config", return_value=config["mac_config"]["dep"])
    mocker.patch.object(mac, "sign_widevine_dir", new=noop_async)
    await mac.notarize_1_behavior(config, task)


# notarize_3_behavior {{{1
@pytest.mark.asyncio
async def test_notarize_3_behavior(mocker, tmpdir):
    """Mock ``notarize_behavior`` for full line coverage."""

    artifact_dir = os.path.join(str(tmpdir), "artifact")
    work_dir = os.path.join(str(tmpdir), "work")
    config = {
        "artifact_dir": artifact_dir,
        "work_dir": work_dir,
        "mac_config": {
            "dep": {
                "signing_keychain": "keychain_path",
                "sign_with_entitlements": False,
                "base_bundle_id": "org.test",
                "identity": "id",
                "keychain_password": "keychain_password",
                "pkg_cert_id": "cert_id",
                "apple_notarization_account": "apple_account",
                "apple_notarization_password": "apple_password",
                "apple_asc_provider": "apple_asc_provider",
                "notarization_poll_timeout": 2,
            }
        },
    }

    task = {
        "payload": {
            "upstreamArtifacts": [
<<<<<<< HEAD
                {"taskId": "task1", "formats": ["macapp", "widevine"], "paths": ["public/build/1/target.tar.gz", "public/build/2/target.tar.gz"]},
                {"taskId": "task2", "paths": ["public/build/3/target.tar.gz"], "formats": ["macapp", "widevine"]},
=======
                {
                    "taskId": "task1",
                    "formats": [],
                    "paths": ["public/build/1/target.tar.gz", "public/build/2/target.tar.gz", "public/build/1/target.pkg", "public/build/2/target.pkg"],
                },
                {"taskId": "task2", "paths": ["public/build/3/target.tar.gz", "public/build/3/target.tar.gz"], "formats": []},
>>>>>>> 0d16d9ed
            ]
        }
    }

    mocker.patch.object(mac, "run_command", new=noop_async)
    mocker.patch.object(mac, "tar_apps", new=noop_async)
    mocker.patch.object(mac, "get_app_dir", return_value=os.path.join(work_dir, "foo/bar.app"))
    mocker.patch.object(mac, "copy_pkgs_to_artifact_dir", new=noop_async)
    await mac.notarize_3_behavior(config, task)


# geckodriver_behavior {{{1
@pytest.mark.asyncio
@pytest.mark.parametrize("use_langpack", (False, True))
async def test_geckodriver_behavior(mocker, tmpdir, use_langpack):
    """Mock ``geckodriver_behavior`` for full line coverage."""

    artifact_dir = os.path.join(str(tmpdir), "artifact")
    work_dir = os.path.join(str(tmpdir), "work")
    config = {
        "artifact_dir": artifact_dir,
        "work_dir": work_dir,
        "local_notarization_accounts": ["acct0", "acct1", "acct2"],
        "mac_config": {
            "dep": {
                "notarize_type": "single_zip",
                "signing_keychain": "keychain_path",
                "base_bundle_id": "org.test",
                "identity": "id",
                "keychain_password": "keychain_password",
                "pkg_cert_id": "cert_id",
                "apple_notarization_account": "apple_account",
                "apple_notarization_password": "apple_password",
                "apple_asc_provider": "apple_asc_provider",
                "notarization_poll_timeout": 2,
            }
        },
    }

    task = {"payload": {"upstreamArtifacts": [{"taskId": "task1", "formats": ["mac_geckodriver"], "paths": ["public/build/1/geckodriver.tar.gz"]}]}}
    if use_langpack:
        mocker.patch.object(mac, "sign_langpacks", new=noop_async)
        task["payload"]["upstreamArtifacts"].append({"taskId": "task3", "formats": ["autograph_langpack"], "paths": ["public/build3/target.langpack.xpi"]})

    async def fake_extract(_, all_paths):
        for app in all_paths:
            assert "autograph_langpack" not in app.formats
            app.parent_dir = f"{work_dir}/0"
            makedirs(app.parent_dir)
            touch(f"{app.parent_dir}/geckodriver")

    mocker.patch.object(mac, "extract_all_apps", new=fake_extract)
    mocker.patch.object(mac, "run_command", new=noop_async)
    mocker.patch.object(mac, "unlock_keychain", new=noop_async)
    mocker.patch.object(mac, "get_key_config", return_value=config["mac_config"]["dep"])
    await mac.geckodriver_behavior(config, task)<|MERGE_RESOLUTION|>--- conflicted
+++ resolved
@@ -1108,17 +1108,12 @@
     task = {
         "payload": {
             "upstreamArtifacts": [
-<<<<<<< HEAD
-                {"taskId": "task1", "formats": ["macapp", "widevine"], "paths": ["public/build/1/target.tar.gz", "public/build/2/target.tar.gz"]},
-                {"taskId": "task2", "paths": ["public/build/3/target.tar.gz"], "formats": ["macapp", "widevine"]},
-=======
                 {
                     "taskId": "task1",
                     "formats": [],
                     "paths": ["public/build/1/target.tar.gz", "public/build/2/target.tar.gz", "public/build/1/target.pkg", "public/build/2/target.pkg"],
                 },
                 {"taskId": "task2", "paths": ["public/build/3/target.tar.gz", "public/build/3/target.tar.gz"], "formats": []},
->>>>>>> 0d16d9ed
             ]
         }
     }
